import os
import pandas as pd
import numpy as np
<<<<<<< HEAD
import matplotlib.pyplot as plt
from scipy import stats
=======
from scipy import stats
import matplotlib.pyplot as plt
>>>>>>> 5766577b


if __name__ == "__main__":
    data_path_30mns = os.path.join(
        os.path.dirname(__file__), "data", "gpm-nasa-30mns.csv"
    )
    # data_path_1h = os.path.join(
    #     os.path.dirname(__file__),
    #     'data',
    #     'gpm-gsmap-bey-hourly.csv'
    # )
    data_path_3h = os.path.join(os.path.dirname(__file__), "data", "trmm-bey-3hrs.csv")
    data_path_24h = os.path.join(os.path.dirname(__file__), "data", "gpm-bey-daily.csv")

    # Read the data
    df_30mns = pd.read_csv(data_path_30mns)

    # df_hr is the the sum divided by 2 for every hour in the 30mns data
    df_1h = df_30mns.copy()
    df_1h["hour"] = pd.to_datetime(df_1h["date"].values).ceil("h")
    df_1h = df_1h.groupby("hour")["value"].mean().reset_index()
    df_1h.rename(columns={"hour": "date"}, inplace=True)

    # Get 3h value from 1h value by resampling with 3-hour intervals (window=3, stride=3)
    temp_df = df_1h.copy()
    temp_df.set_index("date", inplace=True)
    temp_df = temp_df.resample("3h", label="right", closed="right").sum()
    df_3h = temp_df.reset_index()

    # df_3h = pd.read_csv(data_path_3h)
    df_24h = pd.read_csv(data_path_24h)

    # Convert the time columns to datetime
    df_30mns["date"] = pd.to_datetime(df_30mns["date"])
    df_1h["date"] = pd.to_datetime(df_1h["date"])
    df_3h["date"] = pd.to_datetime(df_3h["date"])
    df_24h["date"] = pd.to_datetime(df_24h["date"])

    # Set the time columns as the index
    df_30mns.set_index("date", inplace=True)
    df_1h.set_index("date", inplace=True)
    df_3h.set_index("date", inplace=True)
    df_24h.set_index("date", inplace=True)

    # Merge the dataframes on the index
    df = pd.concat([df_30mns, df_1h, df_3h, df_24h], axis=1)

    df.columns = ["30mns", "1h", "3h", "24h"]

    # Drop all the rows with dates after 2019-12-31 23:59:59
    df = df[df.index < "2019-12-31 23:59:59"]

    # Drop all the rows with dates before 1998-01-01 00:00:00
    # df = df[df.index >= '1998-01-01 00:00:00']

    df["30mns"] = df["30mns"] * 0.5

    # Fill NaN values with 0
    df.fillna(0, inplace=True)

    # Save the new dataframe to a new XSLX file.
    output_path = os.path.join(
        os.path.dirname(__file__), "data", "bey-aggregated-final"
    )
    df.to_excel(f"{output_path}.xlsx", index=True)
    df.to_csv(f"{output_path}.csv", index=True)
    print(f"Aggregated data saved to {output_path}")


# Find annual maximums and convert to intensities (mm/hr)
df["year"] = df.index.year

<<<<<<< HEAD
df_intensity = df.copy()

# Convert rainfall depth to intensity (mm/hr)
df_intensity["30mns"] = df["30mns"]  # 30 mins = 0.5 hours
df_intensity["1h"] = df["1h"] #/ 1  # 1 hour (already in mm/hr)
df_intensity["3h"] = df["3h"] #/ 3  # 3 hours
df_intensity["24h"] = df["24h"] / 24  # 24 hours

# Store intensity values in separate columns for IDF analysis
df_intensity["30mns_intensity"] = df_intensity["30mns"].copy()
df_intensity["1h_intensity"] = df_intensity["1h"].copy()
df_intensity["3h_intensity"] = df_intensity["3h"].copy()
df_intensity["24h_intensity"] = df_intensity["24h"].copy()

# Get annual maximum intensities first
annual_max_intensity = df_intensity[["year", "30mns", "1h", "3h", "24h"]].groupby("year").max()
=======
# Calculate rainfall intensities in mm/hr
# Define catchment area (10 km²)
catchment_area_km2 = 10
catchment_area_m2 = catchment_area_km2 * 1000  # Convert to m²

df_intensity = df.copy()
# Convert rainfall depth to intensity (mm/hr)
df_intensity["30mns"] = df["30mns"] / 0.5  # 30 mins = 0.5 hours
df_intensity["1h"] = df["1h"] / 1  # 1 hour (already in mm/hr)
df_intensity["3h"] = df["3h"] / 3  # 3 hours
df_intensity["24h"] = df["24h"] / 24  # 24 hours

# Calculate precipitation with catchment area consideration (mm/hr)
df_intensity["30mns_catchment"] = df_intensity["30mns"]  # mm/hr stays mm/hr
df_intensity["1h_catchment"] = df_intensity["1h"] 
df_intensity["3h_catchment"] = df_intensity["3h"]
df_intensity["24h_catchment"] = df_intensity["24h"]

# Calculate volume in m³/hr for reference
df_intensity["30mns"] = df_intensity["30mns"] * catchment_area_m2 * 0.001  # m³/hr
df_intensity["1h"] = df_intensity["1h"] * catchment_area_m2 * 0.001
df_intensity["3h"] = df_intensity["3h"] * catchment_area_m2 * 0.001
df_intensity["24h"] = df_intensity["24h"] * catchment_area_m2 * 0.001

# Get annual maximum intensities
annual_max_intensity = df_intensity.groupby("year").max()
>>>>>>> 5766577b

# Define return periods and corresponding probabilities
return_periods = np.array([2, 5, 10, 25, 50, 100])
probabilities = 1 - 1 / return_periods

# Dictionary to store Gumbel parameters for each duration
gumbel_params = {}
durations = ["30mns", "1h", "3h", "24h"]
<<<<<<< HEAD
duration_hours = [30, 60, 180, 1440]

# # Fit GEV distribution and calculate intensities
intensities = np.zeros((len(return_periods), len(durations)))
for j, dur in enumerate(durations):
    shape, loc, scale = stats.genextreme.fit(annual_max_intensity[dur])
    gumbel_params[dur] = (shape, loc)  # Now storing shape, location, scale
    for i, prob in enumerate(probabilities):
        intensities[i, j] = stats.genextreme.ppf(c=shape, loc=loc, scale=scale, q=prob)

# Fit Gumbel distribution and calculate intensities
# intensities = np.zeros((len(return_periods), len(durations)))
# for j, dur in enumerate(durations):
#     loc, scale = stats.gumbel_r.fit(annual_max_intensity[dur])
#     gumbel_params[dur] = (loc, scale)  # Now storing location and scale
#     for i, prob in enumerate(probabilities):
#         intensities[i, j] = stats.gumbel_r.ppf(q=prob, loc=loc, scale=scale)
=======
duration_hours = [0.5, 1, 3, 24]

# Fit Gumbel distribution and calculate intensities
intensities = np.zeros((len(return_periods), len(durations)))
for j, dur in enumerate(durations):
    shape, loc = stats.gumbel_l.fit(annual_max_intensity[dur])
    gumbel_params[dur] = (shape, loc)  # Now storing shape, location, scale
    for i, prob in enumerate(probabilities):
        intensities[i, j] = stats.gumbel_l.ppf(prob, shape, loc)
>>>>>>> 5766577b

# Create IDF curve plot
plt.figure(figsize=(10, 6))
for i, rp in enumerate(return_periods):
<<<<<<< HEAD
    plt.plot(duration_hours, intensities[i], label=f"T = {rp} years")

plt.xlabel("Duration (minutes)")
=======
    plt.plot(duration_hours, intensities[i], marker="o", label=f"T = {rp} years")

# plt.xscale('log')
# plt.yscale('log')
plt.xlabel("Duration (hours)")
>>>>>>> 5766577b
plt.ylabel("Intensity (mm/hr)")
plt.title("Intensity-Duration-Frequency (IDF) Curve")
plt.grid(True, which="both", ls="-")
plt.legend()

output_dir = os.path.join(os.path.dirname(__file__), "data")
plt.savefig(os.path.join(output_dir, "idf_curve.png"))
plt.show()

# Save the IDF data
idf_data = pd.DataFrame(
<<<<<<< HEAD
    intensities, index=return_periods, columns=[f"{d} mins" for d in duration_hours]
=======
    intensities, index=return_periods, columns=[f"{d} hours" for d in duration_hours]
>>>>>>> 5766577b
)
idf_data.index.name = "Return Period (years)"
idf_data.to_csv(os.path.join(output_dir, "idf_data.csv"))

print("Gumbel Distribution Parameters:")
for dur in durations:
<<<<<<< HEAD
    shape, loc = gumbel_params[dur]
    print(f"{dur}: shape = {shape:.4f}, location = {loc:.4f}")
=======
    loc, scale = gumbel_params[dur]
    print(f"{dur}: location = {loc:.4f}, scale = {scale:.4f}")
>>>>>>> 5766577b
<|MERGE_RESOLUTION|>--- conflicted
+++ resolved
@@ -1,13 +1,10 @@
 import os
 import pandas as pd
 import numpy as np
-<<<<<<< HEAD
+
 import matplotlib.pyplot as plt
 from scipy import stats
-=======
-from scipy import stats
-import matplotlib.pyplot as plt
->>>>>>> 5766577b
+
 
 
 if __name__ == "__main__":
@@ -80,7 +77,7 @@
 # Find annual maximums and convert to intensities (mm/hr)
 df["year"] = df.index.year
 
-<<<<<<< HEAD
+
 df_intensity = df.copy()
 
 # Convert rainfall depth to intensity (mm/hr)
@@ -97,34 +94,6 @@
 
 # Get annual maximum intensities first
 annual_max_intensity = df_intensity[["year", "30mns", "1h", "3h", "24h"]].groupby("year").max()
-=======
-# Calculate rainfall intensities in mm/hr
-# Define catchment area (10 km²)
-catchment_area_km2 = 10
-catchment_area_m2 = catchment_area_km2 * 1000  # Convert to m²
-
-df_intensity = df.copy()
-# Convert rainfall depth to intensity (mm/hr)
-df_intensity["30mns"] = df["30mns"] / 0.5  # 30 mins = 0.5 hours
-df_intensity["1h"] = df["1h"] / 1  # 1 hour (already in mm/hr)
-df_intensity["3h"] = df["3h"] / 3  # 3 hours
-df_intensity["24h"] = df["24h"] / 24  # 24 hours
-
-# Calculate precipitation with catchment area consideration (mm/hr)
-df_intensity["30mns_catchment"] = df_intensity["30mns"]  # mm/hr stays mm/hr
-df_intensity["1h_catchment"] = df_intensity["1h"] 
-df_intensity["3h_catchment"] = df_intensity["3h"]
-df_intensity["24h_catchment"] = df_intensity["24h"]
-
-# Calculate volume in m³/hr for reference
-df_intensity["30mns"] = df_intensity["30mns"] * catchment_area_m2 * 0.001  # m³/hr
-df_intensity["1h"] = df_intensity["1h"] * catchment_area_m2 * 0.001
-df_intensity["3h"] = df_intensity["3h"] * catchment_area_m2 * 0.001
-df_intensity["24h"] = df_intensity["24h"] * catchment_area_m2 * 0.001
-
-# Get annual maximum intensities
-annual_max_intensity = df_intensity.groupby("year").max()
->>>>>>> 5766577b
 
 # Define return periods and corresponding probabilities
 return_periods = np.array([2, 5, 10, 25, 50, 100])
@@ -133,7 +102,7 @@
 # Dictionary to store Gumbel parameters for each duration
 gumbel_params = {}
 durations = ["30mns", "1h", "3h", "24h"]
-<<<<<<< HEAD
+
 duration_hours = [30, 60, 180, 1440]
 
 # # Fit GEV distribution and calculate intensities
@@ -151,32 +120,14 @@
 #     gumbel_params[dur] = (loc, scale)  # Now storing location and scale
 #     for i, prob in enumerate(probabilities):
 #         intensities[i, j] = stats.gumbel_r.ppf(q=prob, loc=loc, scale=scale)
-=======
-duration_hours = [0.5, 1, 3, 24]
-
-# Fit Gumbel distribution and calculate intensities
-intensities = np.zeros((len(return_periods), len(durations)))
-for j, dur in enumerate(durations):
-    shape, loc = stats.gumbel_l.fit(annual_max_intensity[dur])
-    gumbel_params[dur] = (shape, loc)  # Now storing shape, location, scale
-    for i, prob in enumerate(probabilities):
-        intensities[i, j] = stats.gumbel_l.ppf(prob, shape, loc)
->>>>>>> 5766577b
 
 # Create IDF curve plot
 plt.figure(figsize=(10, 6))
 for i, rp in enumerate(return_periods):
-<<<<<<< HEAD
     plt.plot(duration_hours, intensities[i], label=f"T = {rp} years")
 
 plt.xlabel("Duration (minutes)")
-=======
-    plt.plot(duration_hours, intensities[i], marker="o", label=f"T = {rp} years")
 
-# plt.xscale('log')
-# plt.yscale('log')
-plt.xlabel("Duration (hours)")
->>>>>>> 5766577b
 plt.ylabel("Intensity (mm/hr)")
 plt.title("Intensity-Duration-Frequency (IDF) Curve")
 plt.grid(True, which="both", ls="-")
@@ -188,21 +139,12 @@
 
 # Save the IDF data
 idf_data = pd.DataFrame(
-<<<<<<< HEAD
     intensities, index=return_periods, columns=[f"{d} mins" for d in duration_hours]
-=======
-    intensities, index=return_periods, columns=[f"{d} hours" for d in duration_hours]
->>>>>>> 5766577b
 )
 idf_data.index.name = "Return Period (years)"
 idf_data.to_csv(os.path.join(output_dir, "idf_data.csv"))
 
 print("Gumbel Distribution Parameters:")
 for dur in durations:
-<<<<<<< HEAD
     shape, loc = gumbel_params[dur]
-    print(f"{dur}: shape = {shape:.4f}, location = {loc:.4f}")
-=======
-    loc, scale = gumbel_params[dur]
-    print(f"{dur}: location = {loc:.4f}, scale = {scale:.4f}")
->>>>>>> 5766577b
+    print(f"{dur}: shape = {shape:.4f}, location = {loc:.4f}")